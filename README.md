# BallisticCalculator
LGPL library for small arms ballistic calculations based on point-mass (3 DoF) plus spin drift.

<<<<<<< HEAD
# Installation
```python setup.py build_ext --inplace```

## Latest stable release from pypi
=======
### Table of contents
* **[Installation](#installation)**
  * [Latest stable](#latest-stable-release-from-pypi)

  [//]: # (    * [From sources]&#40;#installing-from-sources&#41;)
  [//]: # (  * [Clone and build]&#40;#clone-and-build&#41;)

* **[Usage](#usage)**
  * [Simple example](#simple-zero)
  * [Plot trajectory](#plot-trajectory-with-danger-space)
  * [Range card](#plot-trajectory-with-danger-space)
  * [Complex example](#complex-example)
  * [Jupyter notebook](Example.ipynb)
  * [Units of measure](#units)

  [//]: # (  * [An example of calculations]&#40;#an-example-of-calculations&#41;)
  [//]: # (  * [Output example]&#40;#example-of-the-formatted-output&#41;)
* **[Concepts](#concepts)**
* **[Older versions]()**
  * [v1.1.x](https://github.com/o-murphy/py_ballisticcalc/tree/v1.1.4)
  * [v1.0.x](https://github.com/o-murphy/py_ballisticcalc/tree/v1.0.12)
* **[Contributors](#contributors)**
* **[About project](#about-project)**

# Installation

[//]: # (```python setup.py build_ext --inplace```)

[//]: # (## Latest stable release from pypi)
>>>>>>> 92d89e4a
```shell
pip install py-ballisticcalc

# Using precompiled backend (improves performance)
pip install py-ballisticcalc[exts]

# Using matplotlib and pandas uses additional dependencies
pip install py-ballisticcalc[charts]
```

# Usage
**See [Example.ipynb](Example.ipynb) for detailed illustrations of all features and usage.**
<<<<<<< HEAD

```python
# Uncomment pyximport to compile instead of running pure python
#import pyximport; pyximport.install(language_level=3)

=======

```python
# Uncomment pyximport to compile instead of running pure python
#import pyximport; pyximport.install(language_level=3)

>>>>>>> 92d89e4a
from py_ballisticcalc import DragModel, TableG7, TableG1
from py_ballisticcalc import Ammo, Atmo, Wind
from py_ballisticcalc import Weapon, Shot, Calculator
from py_ballisticcalc import Settings as Set
from py_ballisticcalc.unit import *
```

## Simple Zero
```python
# Establish 100-yard zero for a standard .308, G7 BC=0.22, muzzle velocity 2600fps
zero = Shot(weapon=Weapon(sight_height=2), ammo=Ammo(DragModel(0.22, TableG7), mv=Velocity.FPS(2600)))
calc = Calculator()
zero_distance = Distance.Yard(100)
zero_elevation = calc.set_weapon_zero(zero, zero_distance)
print(f'Barrel elevation for {zero_distance} zero: {zero_elevation << Set.Units.adjustment}')
```

    Barrel elevation for 100.0yd zero: 1.33mil

## Plot Trajectory with Danger Space
```python
# Plot trajectory out to 500 yards
shot_result = calc.fire(zero, trajectory_range=500, extra_data=True)
ax = shot_result.plot()
# Find danger space for a half-meter tall target at 300 yards
danger_space = shot_result.danger_space(Distance.Yard(300), Distance.Meter(.5))
print(danger_space)
danger_space.overlay(ax)  # Highlight danger space on the plot
plt.show()
```

    Danger space at 300.0yd for 19.7inch tall target ranges from 217.1yd to 355.7yd
![plot](doc/output_2_1.png)


## Print Range Card
```python
# Range card for this zero with 5mph cross-wind from left to right
zero.winds = [Wind(Velocity.MPH(5), Angular.OClock(3))]
range_card = calc.fire(zero, trajectory_range=1000)
range_card.dataframe().to_clipboard()
range_card.dataframe(True)[['distance', 'velocity', 'mach', 'time', 'target_drop', 'drop_adj', 'windage', 'windage_adj']].set_index('distance')
```

| distance | velocity | mach | time | target_drop | drop_adj | windage | windage_adj |
| -------- | -------- | ---- | ---- | ----------- | -------- | ------- | ----------- |
| 0.0 yd | 2600.0 ft/s | 2.33 mach | 0.000 s | -2.0 inch | 0.00 mil | -0.0 inch | 0.00 mil |
| 100.0 yd | 2398.1 ft/s | 2.15 mach | 0.120 s | -0.0 inch | -0.00 mil | 0.4 inch | 0.12 mil |
| 200.0 yd | 2205.5 ft/s | 1.98 mach | 0.251 s | -4.1 inch | -0.57 mil | 1.7 inch | 0.25 mil |
| 300.0 yd | 2022.3 ft/s | 1.81 mach | 0.393 s | -15.3 inch | -1.44 mil | 4.1 inch | 0.39 mil |
| 400.0 yd | 1847.5 ft/s | 1.65 mach | 0.548 s | -35.0 inch | -2.48 mil | 7.6 inch | 0.54 mil |
| 500.0 yd | 1680.1 ft/s | 1.50 mach | 0.718 s | -65.0 inch | -3.68 mil | 12.4 inch | 0.70 mil |
| 600.0 yd | 1519.5 ft/s | 1.36 mach | 0.906 s | -107.3 inch | -5.06 mil | 18.8 inch | 0.89 mil |
| 700.0 yd | 1366.0 ft/s | 1.22 mach | 1.114 s | -164.8 inch | -6.66 mil | 27.0 inch | 1.09 mil |
| 800.0 yd | 1221.3 ft/s | 1.09 mach | 1.347 s | -240.9 inch | -8.52 mil | 37.3 inch | 1.32 mil |
| 900.0 yd | 1093.2 ft/s | 0.98 mach | 1.607 s | -340.5 inch | -10.71 mil | 50.0 inch | 1.57 mil |
| 1000.0 yd | 1029.8 ft/s | 0.92 mach | 1.891 s | -469.0 inch | -13.27 mil | 64.8 inch | 1.83 mil |

## Complex Example

Here we define a standard .50BMG, enable powder temperature sensitivity, and zero for a distance of 500 meters, in a 5°C atmosphere at altitude 1000ft ASL.

```python
dm = DragModel(0.62, TableG1, 661, 0.51, 2.3)
ammo=Ammo(dm, Velocity.MPS(850), Temperature.Celsius(15))
ammo.calc_powder_sens(Velocity.MPS(820), Temperature.Celsius(0))
weapon = Weapon(sight_height=Distance.Centimeter(9), twist=15)
atmo = Atmo(altitude=Distance.Foot(1000), temperature=Unit.CELSIUS(5), humidity=.5)
zero = Shot(weapon=weapon, ammo=ammo, atmo=atmo)
zero_distance = Distance.Meter(500)
calc = Calculator()
zero_elevation = calc.set_weapon_zero(zero, zero_distance)
print(f'Barrel elevation for {zero_distance} zero: {zero_elevation << Set.Units.adjustment}')
print(f'Muzzle velocity at zero temperature {atmo.temperature} is {ammo.get_velocity_for_temp(atmo.temperature) << Velocity.MPS}')
```

    Barrel elevation for 500.0m zero: 4.69mil
    Muzzle velocity at zero temperature 5.0°C is 830.0m/s

## Units

```python
from py_ballisticcalc.unit import *

# Print default units
from py_ballisticcalc import Settings
print(str(Settings.Units))

# Change default
Set.Units.distance = Unit.FOOT
print(f'Default distance unit: {Set.Units.distance.name}')
# Can create value in default unit with either float or another unit of same type
print(f'\tInstantiated from float (5): {Set.Units.distance(5)}')
print(f'\tInstantiated from Distance.Line(200): {Set.Units.distance(Distance.Line(200))}')

# Ways to define value in units
# 1. old syntax
unit_in_meter = Distance(100, Distance.Meter)
# 2. short syntax by Unit type class
unit_in_meter = Distance.Meter(100)
# 3. by Unit enum class
<<<<<<< HEAD
unit_in_meter = Unit.METER(100)
=======
unit_in_meter = Unit.Meter(100)
>>>>>>> 92d89e4a
print(f'100 meters: {unit_in_meter}')
# >>> 100 meters: 100.0m

# Convert unit
# 1. by .convert()
unit_in_yards = unit_in_meter.convert(Distance.Yard)
# 2. using shift syntax
unit_in_yards = unit_in_meter << Distance.Yard  # '<<=' operator also supports
print(f'100 meters in {unit_in_yards.units.key}: {unit_in_yards}')
# >>> 100 meters in yard: 109.4yd

# Get value in specified units (as float)
# 1. by .get_in()
value_in_km = unit_in_yards.get_in(Distance.Kilometer)
# 2. by shift syntax
value_in_km = unit_in_yards >> Distance.Kilometer  # '>>=' operator also supports
print(f'100 meters, value in km: {value_in_km}  (value type is {type(value_in_km)})')
# >>> 100 meters, value in km: 0.1  (value type is <class 'float'>)

# Getting unit raw value (a float)
rvalue = Distance.Meter(100).raw_value
rvalue = float(Distance.Meter(100))
print(f'100 meters in raw value: {rvalue}  (raw type is {type(rvalue)})')
# >>> 100 meters in raw value: 3937.0078740157483  (raw type is <class 'float'>)

# Comparison operators supported: < > <= >= == !=
print(f'Comparison: {unit_in_meter} == {Distance.Centimeter(100)}: {unit_in_meter == Distance.Centimeter(100)}')
# >>> False, compare two units by raw value
print(f'Comparison: {unit_in_meter} > .1*{unit_in_meter}: {unit_in_meter > .1*unit_in_meter.raw_value}')
# >>> True, compare unit with float by raw value
```

# Concepts

## Look angle
*Look angle* is the elevation of the sight line (a.k.a., _Line of Sight_, or _LoS_) relative to the horizon.  For flat fire at angles close to horizontal this does not make a significant difference.  When the look angle is significantly above or below the horizon the trajectory will be different because:

1. Gravity is not orthogonal to the velocity
2. Air density changes with altitude, so the drag effects will vary across an arcing trajectory.

The shooter typically cares about the line of sight (LoS): Sight adjustments (_drop_ in the following figure) are made relative to LoS, and ranging errors – and hence [danger space](#danger-space) – follow the line of sight, not the horizon.

The following diagram shows how _look distance_ and _drop_ relate by _look angle_ to the underlying (distance _x_, height _y_) trajectory data.
![Look-angle trigonometry](doc/BallisticTrig.png)

## Danger Space
Danger space is a practical measure of sensitivity to ranging error.  It is defined for a target of height *h* and distance *d*, and it indicates how far forward and backward along the line of sight the target can move such that the trajectory will still hit somewhere (vertically) on the target.

![Danger Space](doc/DangerSpace.png)

# About project

The library provides trajectory calculation for ballistic projectiles including air rifles, bows, firearms, artillery, and so on.
<<<<<<< HEAD

The 3DoF model that is used in this calculator is rooted in public C code of [JBM's calculator](https://jbmballistics.com/ballistics/calculators/calculators.shtml), ported to C#, optimized, fixed and extended with elements described in Litz's _Applied Ballistics_ book and from the friendly project of Alexandre Trofimov and then ported to Go.

This Python3 implementation has been expanded to support multiple ballistic coefficients and custom drag functions, such as those derived from Doppler radar data.

**[The online version of Go documentation is located here](https://godoc.org/github.com/gehtsoft-usa/go_ballisticcalc)**.

**[C# version of the package is located here](https://github.com/gehtsoft-usa/BallisticCalculator1), and [the online version of C# API documentation is located here](https://gehtsoft-usa.github.io/BallisticCalculator/web-content.html)**.

## Contributors
**This project exists thanks to all the people who contribute.**

<a href="https://github.com/o-murphy/py_ballisticcalc/graphs/contributors"><img height=32 src="https://contrib.rocks/image?repo=o-murphy/py_ballisticcalc" /></a>

Special thanks to:
- **[David Bookstaber](https://github.com/dbookstaber)** - Ballistics Expert\
*For help understanding and improving the functionality*
- **[Nikolay Gekht](https://github.com/nikolaygekht)** \
*For the sources code on C# and GO-lang from which this project firstly was forked*

## Sister projects

* **Py-BalCalc** - GUI App for [py_ballisticcalc](https://github.com/o-murphy/py_ballisticcalc) solver library and profiles editor
* **eBallistica** - Kivy based mobile App for ballistic calculations

* <img align="center" height=32 src="https://github.com/JAremko/ArcherBC2/blob/main/resources/skins/sol-dark/icons/icon-frame.png?raw=true" /> [ArcherBC2](https://github.com/JAremko/ArcherBC2) and [ArcherBC2 mobile](https://github.com/ApodemusSylvaticus/archerBC2_mobile) - Ballistic profile editors
  - *See also [a7p_transfer_example](https://github.com/JAremko/a7p_transfer_example) or [a7p](https://github.com/o-murphy/a7p) repo to get info about the ballistic profile format*
=======

The 3DoF model that is used in this calculator is rooted in public C code of [JBM's calculator](https://jbmballistics.com/ballistics/calculators/calculators.shtml), ported to C#, optimized, fixed and extended with elements described in Litz's _Applied Ballistics_ book and from the friendly project of Alexandre Trofimov and then ported to Go.

This Python3 implementation has been expanded to support multiple ballistic coefficients and custom drag functions, such as those derived from Doppler radar data.

**[The online version of Go documentation is located here](https://godoc.org/github.com/gehtsoft-usa/go_ballisticcalc)**.

**[C# version of the package is located here](https://github.com/gehtsoft-usa/BallisticCalculator1), and [the online version of C# API documentation is located here](https://gehtsoft-usa.github.io/BallisticCalculator/web-content.html)**.

## Contributors
**This project exists thanks to all the people who contribute.**

<a href="https://github.com/o-murphy/py_ballisticcalc/graphs/contributors"><img height=32 src="https://contrib.rocks/image?repo=o-murphy/py_ballisticcalc" /></a>

Special thanks to:
- **[David Bookstaber](https://github.com/dbookstaber)** - Ballistics Expert\
*For help understanding and improving the functionality*
- **[Nikolay Gekht](https://github.com/nikolaygekht)** \
*For the sources code on C# and GO-lang from which this project firstly was forked*

[//]: # (## Sister projects)

[//]: # ()
[//]: # (* **Py-BalCalc** - GUI App for [py_ballisticcalc]&#40;https://github.com/o-murphy/py_ballisticcalc&#41; solver library and profiles editor)

[//]: # (* **eBallistica** - Kivy based mobile App for ballistic calculations)

[//]: # ()
[//]: # (* <img align="center" height=32 src="https://github.com/JAremko/ArcherBC2/blob/main/resources/skins/sol-dark/icons/icon-frame.png?raw=true" /> [ArcherBC2]&#40;https://github.com/JAremko/ArcherBC2&#41; and [ArcherBC2 mobile]&#40;https://github.com/ApodemusSylvaticus/archerBC2_mobile&#41; - Ballistic profile editors)

[//]: # (  - *See also [a7p_transfer_example]&#40;https://github.com/JAremko/a7p_transfer_example&#41; or [a7p]&#40;https://github.com/o-murphy/a7p&#41; repo to get info about the ballistic profile format*)
>>>>>>> 92d89e4a

## RISK NOTICE

The library performs very limited simulation of a complex physical process and so it performs a lot of approximations. Therefore, the calculation results MUST NOT be considered as completely and reliably reflecting actual behavior or characteristics of projectiles. While these results may be used for educational purpose, they must NOT be considered as reliable for the areas where incorrect calculation may cause making a wrong decision, financial harm, or can put a human life at risk.

THE CODE IS PROVIDED "AS IS", WITHOUT WARRANTY OF ANY KIND, EXPRESS OR IMPLIED, INCLUDING BUT NOT LIMITED TO THE WARRANTIES OF MERCHANTABILITY, FITNESS FOR A PARTICULAR PURPOSE AND NONINFRINGEMENT. IN NO EVENT SHALL THE AUTHORS OR COPYRIGHT HOLDERS BE LIABLE FOR ANY CLAIM, DAMAGES OR OTHER LIABILITY, WHETHER IN AN ACTION OF CONTRACT, TORT OR OTHERWISE, ARISING FROM, OUT OF OR IN CONNECTION WITH THE MATERIALS OR THE USE OR OTHER DEALINGS IN THE MATERIALS.
<|MERGE_RESOLUTION|>--- conflicted
+++ resolved
@@ -1,290 +1,241 @@
-# BallisticCalculator
-LGPL library for small arms ballistic calculations based on point-mass (3 DoF) plus spin drift.
-
-<<<<<<< HEAD
-# Installation
-```python setup.py build_ext --inplace```
-
-## Latest stable release from pypi
-=======
-### Table of contents
-* **[Installation](#installation)**
-  * [Latest stable](#latest-stable-release-from-pypi)
-
-  [//]: # (    * [From sources]&#40;#installing-from-sources&#41;)
-  [//]: # (  * [Clone and build]&#40;#clone-and-build&#41;)
-
-* **[Usage](#usage)**
-  * [Simple example](#simple-zero)
-  * [Plot trajectory](#plot-trajectory-with-danger-space)
-  * [Range card](#plot-trajectory-with-danger-space)
-  * [Complex example](#complex-example)
-  * [Jupyter notebook](Example.ipynb)
-  * [Units of measure](#units)
-
-  [//]: # (  * [An example of calculations]&#40;#an-example-of-calculations&#41;)
-  [//]: # (  * [Output example]&#40;#example-of-the-formatted-output&#41;)
-* **[Concepts](#concepts)**
-* **[Older versions]()**
-  * [v1.1.x](https://github.com/o-murphy/py_ballisticcalc/tree/v1.1.4)
-  * [v1.0.x](https://github.com/o-murphy/py_ballisticcalc/tree/v1.0.12)
-* **[Contributors](#contributors)**
-* **[About project](#about-project)**
-
-# Installation
-
-[//]: # (```python setup.py build_ext --inplace```)
-
-[//]: # (## Latest stable release from pypi)
->>>>>>> 92d89e4a
-```shell
-pip install py-ballisticcalc
-
-# Using precompiled backend (improves performance)
-pip install py-ballisticcalc[exts]
-
-# Using matplotlib and pandas uses additional dependencies
-pip install py-ballisticcalc[charts]
-```
-
-# Usage
-**See [Example.ipynb](Example.ipynb) for detailed illustrations of all features and usage.**
-<<<<<<< HEAD
-
-```python
-# Uncomment pyximport to compile instead of running pure python
-#import pyximport; pyximport.install(language_level=3)
-
-=======
-
-```python
-# Uncomment pyximport to compile instead of running pure python
-#import pyximport; pyximport.install(language_level=3)
-
->>>>>>> 92d89e4a
-from py_ballisticcalc import DragModel, TableG7, TableG1
-from py_ballisticcalc import Ammo, Atmo, Wind
-from py_ballisticcalc import Weapon, Shot, Calculator
-from py_ballisticcalc import Settings as Set
-from py_ballisticcalc.unit import *
-```
-
-## Simple Zero
-```python
-# Establish 100-yard zero for a standard .308, G7 BC=0.22, muzzle velocity 2600fps
-zero = Shot(weapon=Weapon(sight_height=2), ammo=Ammo(DragModel(0.22, TableG7), mv=Velocity.FPS(2600)))
-calc = Calculator()
-zero_distance = Distance.Yard(100)
-zero_elevation = calc.set_weapon_zero(zero, zero_distance)
-print(f'Barrel elevation for {zero_distance} zero: {zero_elevation << Set.Units.adjustment}')
-```
-
-    Barrel elevation for 100.0yd zero: 1.33mil
-
-## Plot Trajectory with Danger Space
-```python
-# Plot trajectory out to 500 yards
-shot_result = calc.fire(zero, trajectory_range=500, extra_data=True)
-ax = shot_result.plot()
-# Find danger space for a half-meter tall target at 300 yards
-danger_space = shot_result.danger_space(Distance.Yard(300), Distance.Meter(.5))
-print(danger_space)
-danger_space.overlay(ax)  # Highlight danger space on the plot
-plt.show()
-```
-
-    Danger space at 300.0yd for 19.7inch tall target ranges from 217.1yd to 355.7yd
-![plot](doc/output_2_1.png)
-
-
-## Print Range Card
-```python
-# Range card for this zero with 5mph cross-wind from left to right
-zero.winds = [Wind(Velocity.MPH(5), Angular.OClock(3))]
-range_card = calc.fire(zero, trajectory_range=1000)
-range_card.dataframe().to_clipboard()
-range_card.dataframe(True)[['distance', 'velocity', 'mach', 'time', 'target_drop', 'drop_adj', 'windage', 'windage_adj']].set_index('distance')
-```
-
-| distance | velocity | mach | time | target_drop | drop_adj | windage | windage_adj |
-| -------- | -------- | ---- | ---- | ----------- | -------- | ------- | ----------- |
-| 0.0 yd | 2600.0 ft/s | 2.33 mach | 0.000 s | -2.0 inch | 0.00 mil | -0.0 inch | 0.00 mil |
-| 100.0 yd | 2398.1 ft/s | 2.15 mach | 0.120 s | -0.0 inch | -0.00 mil | 0.4 inch | 0.12 mil |
-| 200.0 yd | 2205.5 ft/s | 1.98 mach | 0.251 s | -4.1 inch | -0.57 mil | 1.7 inch | 0.25 mil |
-| 300.0 yd | 2022.3 ft/s | 1.81 mach | 0.393 s | -15.3 inch | -1.44 mil | 4.1 inch | 0.39 mil |
-| 400.0 yd | 1847.5 ft/s | 1.65 mach | 0.548 s | -35.0 inch | -2.48 mil | 7.6 inch | 0.54 mil |
-| 500.0 yd | 1680.1 ft/s | 1.50 mach | 0.718 s | -65.0 inch | -3.68 mil | 12.4 inch | 0.70 mil |
-| 600.0 yd | 1519.5 ft/s | 1.36 mach | 0.906 s | -107.3 inch | -5.06 mil | 18.8 inch | 0.89 mil |
-| 700.0 yd | 1366.0 ft/s | 1.22 mach | 1.114 s | -164.8 inch | -6.66 mil | 27.0 inch | 1.09 mil |
-| 800.0 yd | 1221.3 ft/s | 1.09 mach | 1.347 s | -240.9 inch | -8.52 mil | 37.3 inch | 1.32 mil |
-| 900.0 yd | 1093.2 ft/s | 0.98 mach | 1.607 s | -340.5 inch | -10.71 mil | 50.0 inch | 1.57 mil |
-| 1000.0 yd | 1029.8 ft/s | 0.92 mach | 1.891 s | -469.0 inch | -13.27 mil | 64.8 inch | 1.83 mil |
-
-## Complex Example
-
-Here we define a standard .50BMG, enable powder temperature sensitivity, and zero for a distance of 500 meters, in a 5°C atmosphere at altitude 1000ft ASL.
-
-```python
-dm = DragModel(0.62, TableG1, 661, 0.51, 2.3)
-ammo=Ammo(dm, Velocity.MPS(850), Temperature.Celsius(15))
-ammo.calc_powder_sens(Velocity.MPS(820), Temperature.Celsius(0))
-weapon = Weapon(sight_height=Distance.Centimeter(9), twist=15)
-atmo = Atmo(altitude=Distance.Foot(1000), temperature=Unit.CELSIUS(5), humidity=.5)
-zero = Shot(weapon=weapon, ammo=ammo, atmo=atmo)
-zero_distance = Distance.Meter(500)
-calc = Calculator()
-zero_elevation = calc.set_weapon_zero(zero, zero_distance)
-print(f'Barrel elevation for {zero_distance} zero: {zero_elevation << Set.Units.adjustment}')
-print(f'Muzzle velocity at zero temperature {atmo.temperature} is {ammo.get_velocity_for_temp(atmo.temperature) << Velocity.MPS}')
-```
-
-    Barrel elevation for 500.0m zero: 4.69mil
-    Muzzle velocity at zero temperature 5.0°C is 830.0m/s
-
-## Units
-
-```python
-from py_ballisticcalc.unit import *
-
-# Print default units
-from py_ballisticcalc import Settings
-print(str(Settings.Units))
-
-# Change default
-Set.Units.distance = Unit.FOOT
-print(f'Default distance unit: {Set.Units.distance.name}')
-# Can create value in default unit with either float or another unit of same type
-print(f'\tInstantiated from float (5): {Set.Units.distance(5)}')
-print(f'\tInstantiated from Distance.Line(200): {Set.Units.distance(Distance.Line(200))}')
-
-# Ways to define value in units
-# 1. old syntax
-unit_in_meter = Distance(100, Distance.Meter)
-# 2. short syntax by Unit type class
-unit_in_meter = Distance.Meter(100)
-# 3. by Unit enum class
-<<<<<<< HEAD
-unit_in_meter = Unit.METER(100)
-=======
-unit_in_meter = Unit.Meter(100)
->>>>>>> 92d89e4a
-print(f'100 meters: {unit_in_meter}')
-# >>> 100 meters: 100.0m
-
-# Convert unit
-# 1. by .convert()
-unit_in_yards = unit_in_meter.convert(Distance.Yard)
-# 2. using shift syntax
-unit_in_yards = unit_in_meter << Distance.Yard  # '<<=' operator also supports
-print(f'100 meters in {unit_in_yards.units.key}: {unit_in_yards}')
-# >>> 100 meters in yard: 109.4yd
-
-# Get value in specified units (as float)
-# 1. by .get_in()
-value_in_km = unit_in_yards.get_in(Distance.Kilometer)
-# 2. by shift syntax
-value_in_km = unit_in_yards >> Distance.Kilometer  # '>>=' operator also supports
-print(f'100 meters, value in km: {value_in_km}  (value type is {type(value_in_km)})')
-# >>> 100 meters, value in km: 0.1  (value type is <class 'float'>)
-
-# Getting unit raw value (a float)
-rvalue = Distance.Meter(100).raw_value
-rvalue = float(Distance.Meter(100))
-print(f'100 meters in raw value: {rvalue}  (raw type is {type(rvalue)})')
-# >>> 100 meters in raw value: 3937.0078740157483  (raw type is <class 'float'>)
-
-# Comparison operators supported: < > <= >= == !=
-print(f'Comparison: {unit_in_meter} == {Distance.Centimeter(100)}: {unit_in_meter == Distance.Centimeter(100)}')
-# >>> False, compare two units by raw value
-print(f'Comparison: {unit_in_meter} > .1*{unit_in_meter}: {unit_in_meter > .1*unit_in_meter.raw_value}')
-# >>> True, compare unit with float by raw value
-```
-
-# Concepts
-
-## Look angle
-*Look angle* is the elevation of the sight line (a.k.a., _Line of Sight_, or _LoS_) relative to the horizon.  For flat fire at angles close to horizontal this does not make a significant difference.  When the look angle is significantly above or below the horizon the trajectory will be different because:
-
-1. Gravity is not orthogonal to the velocity
-2. Air density changes with altitude, so the drag effects will vary across an arcing trajectory.
-
-The shooter typically cares about the line of sight (LoS): Sight adjustments (_drop_ in the following figure) are made relative to LoS, and ranging errors – and hence [danger space](#danger-space) – follow the line of sight, not the horizon.
-
-The following diagram shows how _look distance_ and _drop_ relate by _look angle_ to the underlying (distance _x_, height _y_) trajectory data.
-![Look-angle trigonometry](doc/BallisticTrig.png)
-
-## Danger Space
-Danger space is a practical measure of sensitivity to ranging error.  It is defined for a target of height *h* and distance *d*, and it indicates how far forward and backward along the line of sight the target can move such that the trajectory will still hit somewhere (vertically) on the target.
-
-![Danger Space](doc/DangerSpace.png)
-
-# About project
-
-The library provides trajectory calculation for ballistic projectiles including air rifles, bows, firearms, artillery, and so on.
-<<<<<<< HEAD
-
-The 3DoF model that is used in this calculator is rooted in public C code of [JBM's calculator](https://jbmballistics.com/ballistics/calculators/calculators.shtml), ported to C#, optimized, fixed and extended with elements described in Litz's _Applied Ballistics_ book and from the friendly project of Alexandre Trofimov and then ported to Go.
-
-This Python3 implementation has been expanded to support multiple ballistic coefficients and custom drag functions, such as those derived from Doppler radar data.
-
-**[The online version of Go documentation is located here](https://godoc.org/github.com/gehtsoft-usa/go_ballisticcalc)**.
-
-**[C# version of the package is located here](https://github.com/gehtsoft-usa/BallisticCalculator1), and [the online version of C# API documentation is located here](https://gehtsoft-usa.github.io/BallisticCalculator/web-content.html)**.
-
-## Contributors
-**This project exists thanks to all the people who contribute.**
-
-<a href="https://github.com/o-murphy/py_ballisticcalc/graphs/contributors"><img height=32 src="https://contrib.rocks/image?repo=o-murphy/py_ballisticcalc" /></a>
-
-Special thanks to:
-- **[David Bookstaber](https://github.com/dbookstaber)** - Ballistics Expert\
-*For help understanding and improving the functionality*
-- **[Nikolay Gekht](https://github.com/nikolaygekht)** \
-*For the sources code on C# and GO-lang from which this project firstly was forked*
-
-## Sister projects
-
-* **Py-BalCalc** - GUI App for [py_ballisticcalc](https://github.com/o-murphy/py_ballisticcalc) solver library and profiles editor
-* **eBallistica** - Kivy based mobile App for ballistic calculations
-
-* <img align="center" height=32 src="https://github.com/JAremko/ArcherBC2/blob/main/resources/skins/sol-dark/icons/icon-frame.png?raw=true" /> [ArcherBC2](https://github.com/JAremko/ArcherBC2) and [ArcherBC2 mobile](https://github.com/ApodemusSylvaticus/archerBC2_mobile) - Ballistic profile editors
-  - *See also [a7p_transfer_example](https://github.com/JAremko/a7p_transfer_example) or [a7p](https://github.com/o-murphy/a7p) repo to get info about the ballistic profile format*
-=======
-
-The 3DoF model that is used in this calculator is rooted in public C code of [JBM's calculator](https://jbmballistics.com/ballistics/calculators/calculators.shtml), ported to C#, optimized, fixed and extended with elements described in Litz's _Applied Ballistics_ book and from the friendly project of Alexandre Trofimov and then ported to Go.
-
-This Python3 implementation has been expanded to support multiple ballistic coefficients and custom drag functions, such as those derived from Doppler radar data.
-
-**[The online version of Go documentation is located here](https://godoc.org/github.com/gehtsoft-usa/go_ballisticcalc)**.
-
-**[C# version of the package is located here](https://github.com/gehtsoft-usa/BallisticCalculator1), and [the online version of C# API documentation is located here](https://gehtsoft-usa.github.io/BallisticCalculator/web-content.html)**.
-
-## Contributors
-**This project exists thanks to all the people who contribute.**
-
-<a href="https://github.com/o-murphy/py_ballisticcalc/graphs/contributors"><img height=32 src="https://contrib.rocks/image?repo=o-murphy/py_ballisticcalc" /></a>
-
-Special thanks to:
-- **[David Bookstaber](https://github.com/dbookstaber)** - Ballistics Expert\
-*For help understanding and improving the functionality*
-- **[Nikolay Gekht](https://github.com/nikolaygekht)** \
-*For the sources code on C# and GO-lang from which this project firstly was forked*
-
-[//]: # (## Sister projects)
-
-[//]: # ()
-[//]: # (* **Py-BalCalc** - GUI App for [py_ballisticcalc]&#40;https://github.com/o-murphy/py_ballisticcalc&#41; solver library and profiles editor)
-
-[//]: # (* **eBallistica** - Kivy based mobile App for ballistic calculations)
-
-[//]: # ()
-[//]: # (* <img align="center" height=32 src="https://github.com/JAremko/ArcherBC2/blob/main/resources/skins/sol-dark/icons/icon-frame.png?raw=true" /> [ArcherBC2]&#40;https://github.com/JAremko/ArcherBC2&#41; and [ArcherBC2 mobile]&#40;https://github.com/ApodemusSylvaticus/archerBC2_mobile&#41; - Ballistic profile editors)
-
-[//]: # (  - *See also [a7p_transfer_example]&#40;https://github.com/JAremko/a7p_transfer_example&#41; or [a7p]&#40;https://github.com/o-murphy/a7p&#41; repo to get info about the ballistic profile format*)
->>>>>>> 92d89e4a
-
-## RISK NOTICE
-
-The library performs very limited simulation of a complex physical process and so it performs a lot of approximations. Therefore, the calculation results MUST NOT be considered as completely and reliably reflecting actual behavior or characteristics of projectiles. While these results may be used for educational purpose, they must NOT be considered as reliable for the areas where incorrect calculation may cause making a wrong decision, financial harm, or can put a human life at risk.
-
-THE CODE IS PROVIDED "AS IS", WITHOUT WARRANTY OF ANY KIND, EXPRESS OR IMPLIED, INCLUDING BUT NOT LIMITED TO THE WARRANTIES OF MERCHANTABILITY, FITNESS FOR A PARTICULAR PURPOSE AND NONINFRINGEMENT. IN NO EVENT SHALL THE AUTHORS OR COPYRIGHT HOLDERS BE LIABLE FOR ANY CLAIM, DAMAGES OR OTHER LIABILITY, WHETHER IN AN ACTION OF CONTRACT, TORT OR OTHERWISE, ARISING FROM, OUT OF OR IN CONNECTION WITH THE MATERIALS OR THE USE OR OTHER DEALINGS IN THE MATERIALS.
+# BallisticCalculator
+LGPL library for small arms ballistic calculations based on point-mass (3 DoF) plus spin drift.
+
+### Table of contents
+* **[Installation](#installation)**
+  * [Latest stable](#latest-stable-release-from-pypi)
+
+  [//]: # (    * [From sources]&#40;#installing-from-sources&#41;)
+  [//]: # (  * [Clone and build]&#40;#clone-and-build&#41;)
+
+* **[Usage](#usage)**
+  * [Simple example](#simple-zero)
+  * [Plot trajectory](#plot-trajectory-with-danger-space)
+  * [Range card](#plot-trajectory-with-danger-space)
+  * [Complex example](#complex-example)
+  * [Jupyter notebook](Example.ipynb)
+  * [Units of measure](#units)
+
+  [//]: # (  * [An example of calculations]&#40;#an-example-of-calculations&#41;)
+  [//]: # (  * [Output example]&#40;#example-of-the-formatted-output&#41;)
+* **[Concepts](#concepts)**
+* **[Older versions]()**
+  * [v1.1.x](https://github.com/o-murphy/py_ballisticcalc/tree/v1.1.4)
+  * [v1.0.x](https://github.com/o-murphy/py_ballisticcalc/tree/v1.0.12)
+* **[Contributors](#contributors)**
+* **[About project](#about-project)**
+
+# Installation
+
+[//]: # (```python setup.py build_ext --inplace```)
+
+[//]: # (## Latest stable release from pypi)
+```shell
+pip install py-ballisticcalc
+
+# Using precompiled backend (improves performance)
+pip install py-ballisticcalc[exts]
+
+# Using matplotlib and pandas uses additional dependencies
+pip install py-ballisticcalc[charts]
+```
+
+# Usage
+**See [Example.ipynb](Example.ipynb) for detailed illustrations of all features and usage.**
+
+```python
+# Uncomment pyximport to compile instead of running pure python
+#import pyximport; pyximport.install(language_level=3)
+
+from py_ballisticcalc import DragModel, TableG7, TableG1
+from py_ballisticcalc import Ammo, Atmo, Wind
+from py_ballisticcalc import Weapon, Shot, Calculator
+from py_ballisticcalc import Settings as Set
+from py_ballisticcalc.unit import *
+```
+
+## Simple Zero
+```python
+# Establish 100-yard zero for a standard .308, G7 BC=0.22, muzzle velocity 2600fps
+zero = Shot(weapon=Weapon(sight_height=2), ammo=Ammo(DragModel(0.22, TableG7), mv=Velocity.FPS(2600)))
+calc = Calculator()
+zero_distance = Distance.Yard(100)
+zero_elevation = calc.set_weapon_zero(zero, zero_distance)
+print(f'Barrel elevation for {zero_distance} zero: {zero_elevation << Set.Units.adjustment}')
+```
+
+    Barrel elevation for 100.0yd zero: 1.33mil
+
+## Plot Trajectory with Danger Space
+```python
+# Plot trajectory out to 500 yards
+shot_result = calc.fire(zero, trajectory_range=500, extra_data=True)
+ax = shot_result.plot()
+# Find danger space for a half-meter tall target at 300 yards
+danger_space = shot_result.danger_space(Distance.Yard(300), Distance.Meter(.5))
+print(danger_space)
+danger_space.overlay(ax)  # Highlight danger space on the plot
+plt.show()
+```
+
+    Danger space at 300.0yd for 19.7inch tall target ranges from 217.1yd to 355.7yd
+![plot](doc/output_2_1.png)
+
+
+## Print Range Card
+```python
+# Range card for this zero with 5mph cross-wind from left to right
+zero.winds = [Wind(Velocity.MPH(5), Angular.OClock(3))]
+range_card = calc.fire(zero, trajectory_range=1000)
+range_card.dataframe().to_clipboard()
+range_card.dataframe(True)[['distance', 'velocity', 'mach', 'time', 'target_drop', 'drop_adj', 'windage', 'windage_adj']].set_index('distance')
+```
+
+| distance | velocity | mach | time | target_drop | drop_adj | windage | windage_adj |
+| -------- | -------- | ---- | ---- | ----------- | -------- | ------- | ----------- |
+| 0.0 yd | 2600.0 ft/s | 2.33 mach | 0.000 s | -2.0 inch | 0.00 mil | -0.0 inch | 0.00 mil |
+| 100.0 yd | 2398.1 ft/s | 2.15 mach | 0.120 s | -0.0 inch | -0.00 mil | 0.4 inch | 0.12 mil |
+| 200.0 yd | 2205.5 ft/s | 1.98 mach | 0.251 s | -4.1 inch | -0.57 mil | 1.7 inch | 0.25 mil |
+| 300.0 yd | 2022.3 ft/s | 1.81 mach | 0.393 s | -15.3 inch | -1.44 mil | 4.1 inch | 0.39 mil |
+| 400.0 yd | 1847.5 ft/s | 1.65 mach | 0.548 s | -35.0 inch | -2.48 mil | 7.6 inch | 0.54 mil |
+| 500.0 yd | 1680.1 ft/s | 1.50 mach | 0.718 s | -65.0 inch | -3.68 mil | 12.4 inch | 0.70 mil |
+| 600.0 yd | 1519.5 ft/s | 1.36 mach | 0.906 s | -107.3 inch | -5.06 mil | 18.8 inch | 0.89 mil |
+| 700.0 yd | 1366.0 ft/s | 1.22 mach | 1.114 s | -164.8 inch | -6.66 mil | 27.0 inch | 1.09 mil |
+| 800.0 yd | 1221.3 ft/s | 1.09 mach | 1.347 s | -240.9 inch | -8.52 mil | 37.3 inch | 1.32 mil |
+| 900.0 yd | 1093.2 ft/s | 0.98 mach | 1.607 s | -340.5 inch | -10.71 mil | 50.0 inch | 1.57 mil |
+| 1000.0 yd | 1029.8 ft/s | 0.92 mach | 1.891 s | -469.0 inch | -13.27 mil | 64.8 inch | 1.83 mil |
+
+## Complex Example
+
+Here we define a standard .50BMG, enable powder temperature sensitivity, and zero for a distance of 500 meters, in a 5°C atmosphere at altitude 1000ft ASL.
+
+```python
+dm = DragModel(0.62, TableG1, 661, 0.51, 2.3)
+ammo=Ammo(dm, Velocity.MPS(850), Temperature.Celsius(15))
+ammo.calc_powder_sens(Velocity.MPS(820), Temperature.Celsius(0))
+weapon = Weapon(sight_height=Distance.Centimeter(9), twist=15)
+atmo = Atmo(altitude=Distance.Foot(1000), temperature=Unit.CELSIUS(5), humidity=.5)
+zero = Shot(weapon=weapon, ammo=ammo, atmo=atmo)
+zero_distance = Distance.Meter(500)
+calc = Calculator()
+zero_elevation = calc.set_weapon_zero(zero, zero_distance)
+print(f'Barrel elevation for {zero_distance} zero: {zero_elevation << Set.Units.adjustment}')
+print(f'Muzzle velocity at zero temperature {atmo.temperature} is {ammo.get_velocity_for_temp(atmo.temperature) << Velocity.MPS}')
+```
+
+    Barrel elevation for 500.0m zero: 4.69mil
+    Muzzle velocity at zero temperature 5.0°C is 830.0m/s
+
+## Units
+
+```python
+from py_ballisticcalc.unit import *
+
+# Print default units
+from py_ballisticcalc import Settings
+print(str(Settings.Units))
+
+# Change default
+Set.Units.distance = Unit.FOOT
+print(f'Default distance unit: {Set.Units.distance.name}')
+# Can create value in default unit with either float or another unit of same type
+print(f'\tInstantiated from float (5): {Set.Units.distance(5)}')
+print(f'\tInstantiated from Distance.Line(200): {Set.Units.distance(Distance.Line(200))}')
+
+# Ways to define value in units
+# 1. old syntax
+unit_in_meter = Distance(100, Distance.Meter)
+# 2. short syntax by Unit type class
+unit_in_meter = Distance.Meter(100)
+# 3. by Unit enum class
+unit_in_meter = Unit.Meter(100)
+print(f'100 meters: {unit_in_meter}')
+# >>> 100 meters: 100.0m
+
+# Convert unit
+# 1. by .convert()
+unit_in_yards = unit_in_meter.convert(Distance.Yard)
+# 2. using shift syntax
+unit_in_yards = unit_in_meter << Distance.Yard  # '<<=' operator also supports
+print(f'100 meters in {unit_in_yards.units.key}: {unit_in_yards}')
+# >>> 100 meters in yard: 109.4yd
+
+# Get value in specified units (as float)
+# 1. by .get_in()
+value_in_km = unit_in_yards.get_in(Distance.Kilometer)
+# 2. by shift syntax
+value_in_km = unit_in_yards >> Distance.Kilometer  # '>>=' operator also supports
+print(f'100 meters, value in km: {value_in_km}  (value type is {type(value_in_km)})')
+# >>> 100 meters, value in km: 0.1  (value type is <class 'float'>)
+
+# Getting unit raw value (a float)
+rvalue = Distance.Meter(100).raw_value
+rvalue = float(Distance.Meter(100))
+print(f'100 meters in raw value: {rvalue}  (raw type is {type(rvalue)})')
+# >>> 100 meters in raw value: 3937.0078740157483  (raw type is <class 'float'>)
+
+# Comparison operators supported: < > <= >= == !=
+print(f'Comparison: {unit_in_meter} == {Distance.Centimeter(100)}: {unit_in_meter == Distance.Centimeter(100)}')
+# >>> False, compare two units by raw value
+print(f'Comparison: {unit_in_meter} > .1*{unit_in_meter}: {unit_in_meter > .1*unit_in_meter.raw_value}')
+# >>> True, compare unit with float by raw value
+```
+
+# Concepts
+
+## Look angle
+*Look angle* is the elevation of the sight line (a.k.a., _Line of Sight_, or _LoS_) relative to the horizon.  For flat fire at angles close to horizontal this does not make a significant difference.  When the look angle is significantly above or below the horizon the trajectory will be different because:
+
+1. Gravity is not orthogonal to the velocity
+2. Air density changes with altitude, so the drag effects will vary across an arcing trajectory.
+
+The shooter typically cares about the line of sight (LoS): Sight adjustments (_drop_ in the following figure) are made relative to LoS, and ranging errors – and hence [danger space](#danger-space) – follow the line of sight, not the horizon.
+
+The following diagram shows how _look distance_ and _drop_ relate by _look angle_ to the underlying (distance _x_, height _y_) trajectory data.
+![Look-angle trigonometry](doc/BallisticTrig.png)
+
+## Danger Space
+Danger space is a practical measure of sensitivity to ranging error.  It is defined for a target of height *h* and distance *d*, and it indicates how far forward and backward along the line of sight the target can move such that the trajectory will still hit somewhere (vertically) on the target.
+
+![Danger Space](doc/DangerSpace.png)
+
+# About project
+
+The library provides trajectory calculation for ballistic projectiles including air rifles, bows, firearms, artillery, and so on.
+
+The 3DoF model that is used in this calculator is rooted in public C code of [JBM's calculator](https://jbmballistics.com/ballistics/calculators/calculators.shtml), ported to C#, optimized, fixed and extended with elements described in Litz's _Applied Ballistics_ book and from the friendly project of Alexandre Trofimov and then ported to Go.
+
+This Python3 implementation has been expanded to support multiple ballistic coefficients and custom drag functions, such as those derived from Doppler radar data.
+
+**[The online version of Go documentation is located here](https://godoc.org/github.com/gehtsoft-usa/go_ballisticcalc)**.
+
+**[C# version of the package is located here](https://github.com/gehtsoft-usa/BallisticCalculator1), and [the online version of C# API documentation is located here](https://gehtsoft-usa.github.io/BallisticCalculator/web-content.html)**.
+
+## Contributors
+**This project exists thanks to all the people who contribute.**
+
+<a href="https://github.com/o-murphy/py_ballisticcalc/graphs/contributors"><img height=32 src="https://contrib.rocks/image?repo=o-murphy/py_ballisticcalc" /></a>
+
+Special thanks to:
+- **[David Bookstaber](https://github.com/dbookstaber)** - Ballistics Expert\
+*For help understanding and improving the functionality*
+- **[Nikolay Gekht](https://github.com/nikolaygekht)** \
+*For the sources code on C# and GO-lang from which this project firstly was forked*
+
+[//]: # (## Sister projects)
+
+[//]: # ()
+[//]: # (* **Py-BalCalc** - GUI App for [py_ballisticcalc]&#40;https://github.com/o-murphy/py_ballisticcalc&#41; solver library and profiles editor)
+
+[//]: # (* **eBallistica** - Kivy based mobile App for ballistic calculations)
+
+[//]: # ()
+[//]: # (* <img align="center" height=32 src="https://github.com/JAremko/ArcherBC2/blob/main/resources/skins/sol-dark/icons/icon-frame.png?raw=true" /> [ArcherBC2]&#40;https://github.com/JAremko/ArcherBC2&#41; and [ArcherBC2 mobile]&#40;https://github.com/ApodemusSylvaticus/archerBC2_mobile&#41; - Ballistic profile editors)
+
+[//]: # (  - *See also [a7p_transfer_example]&#40;https://github.com/JAremko/a7p_transfer_example&#41; or [a7p]&#40;https://github.com/o-murphy/a7p&#41; repo to get info about the ballistic profile format*)
+
+## RISK NOTICE
+
+The library performs very limited simulation of a complex physical process and so it performs a lot of approximations. Therefore, the calculation results MUST NOT be considered as completely and reliably reflecting actual behavior or characteristics of projectiles. While these results may be used for educational purpose, they must NOT be considered as reliable for the areas where incorrect calculation may cause making a wrong decision, financial harm, or can put a human life at risk.
+
+THE CODE IS PROVIDED "AS IS", WITHOUT WARRANTY OF ANY KIND, EXPRESS OR IMPLIED, INCLUDING BUT NOT LIMITED TO THE WARRANTIES OF MERCHANTABILITY, FITNESS FOR A PARTICULAR PURPOSE AND NONINFRINGEMENT. IN NO EVENT SHALL THE AUTHORS OR COPYRIGHT HOLDERS BE LIABLE FOR ANY CLAIM, DAMAGES OR OTHER LIABILITY, WHETHER IN AN ACTION OF CONTRACT, TORT OR OTHERWISE, ARISING FROM, OUT OF OR IN CONNECTION WITH THE MATERIALS OR THE USE OR OTHER DEALINGS IN THE MATERIALS.