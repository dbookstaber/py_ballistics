<<<<<<< HEAD
__all__ = ['interface', 'atmosphere', 'bmath', 'drag', 'drag_tables', 'projectile', 'shot_parameters',
           'trajectory_calculator', 'trajectory_data', 'wind', 'multiple_bc']
__version__ = "1.1.2"

=======
"""LGPL library for small arms ballistic calculations (Python 3.8+)"""

__author__ = "o-murphy"
__copyright__ = ("",)

__credits__ = ["o-murphy"]
__version__ = "1.1.0"


from .backend import *
from .drag_tables import *
from .settings import *
from .multiple_bc import *
from .interface import *
from .trajectory_data import *
from .conditions import *
from .munition import *
from .unit import *

>>>>>>> 7e668faa
<|MERGE_RESOLUTION|>--- conflicted
+++ resolved
@@ -1,26 +1,16 @@
-<<<<<<< HEAD
-__all__ = ['interface', 'atmosphere', 'bmath', 'drag', 'drag_tables', 'projectile', 'shot_parameters',
-           'trajectory_calculator', 'trajectory_data', 'wind', 'multiple_bc']
-__version__ = "1.1.2"
-
-=======
-"""LGPL library for small arms ballistic calculations (Python 3.8+)"""
-
-__author__ = "o-murphy"
-__copyright__ = ("",)
-
-__credits__ = ["o-murphy"]
-__version__ = "1.1.0"
-
-
-from .backend import *
-from .drag_tables import *
-from .settings import *
-from .multiple_bc import *
-from .interface import *
-from .trajectory_data import *
-from .conditions import *
-from .munition import *
-from .unit import *
-
->>>>>>> 7e668faa
+__author__ = "dbookstaber"
+__copyright__ = ("",)
+
+__credits__ = ["o-murphy"]
+__version__ = "1.2"
+
+
+from .backend import *
+from .drag_tables import *
+from .settings import *
+from .multiple_bc import *
+from .interface import *
+from .trajectory_data import *
+from .conditions import *
+from .munition import *
+from .unit import *